--- conflicted
+++ resolved
@@ -1056,13 +1056,8 @@
                     sampleIndex[0]:sampleIndex[-1] + 1] = noiseRangeMatrix_.T
 
         noiseCorrectionMatrix_ = noiseRangeMatrix * noiseAzimuthMatrix
-<<<<<<< HEAD
-        duration = datetime.now() - t0_duration
-        logger.info(f"Created noise correction matrix in {str(duration)}")
-=======
         delta = datetime.now() - t0_duration
         logger.info(f"Created noise correction matrix in {str(delta)}")
->>>>>>> 5782d7f2
         return noiseCorrectionMatrix_
 
 
