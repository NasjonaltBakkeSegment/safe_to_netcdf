#!/usr/bin/python3

# Name:          s2_reader_and_NetCDF_converter.py
# Purpose:       Read Sentinel-2 MSI L1C/L2A data from ESA SAFE into a single
#                object with methods for extracting variables, tabels, gml
#                files, etc. as raster layers as well as a method converting
#                the product to netCDF.
#
#                Note: the routine also works for S2 MSI L1C products produced
#                by ESA with Norwegian DEM (*DTERRENGDATA* products).
#
# Author(s):     Trygve Halsne
# Created:
# Modifications:
# Copyright:     (c) Norwegian Meteorological Institute, 2018
#
# Need to use gdal 2.1.1-> to have support of the SAFE reader

import pathlib
import math
from collections import defaultdict
from datetime import datetime
import lxml.etree as ET
import netCDF4
import numpy as np
import osgeo.ogr as ogr
import osgeo.osr as osr
import pyproj
import scipy.ndimage
from osgeo import gdal
import geopandas as geopd
import safe_to_netcdf.utils as utils
import safe_to_netcdf.constants as cst
import os
<<<<<<< HEAD
=======
import logging
gdal.UseExceptions()
>>>>>>> 211eae4a


logger = logging.getLogger(__name__)


class Sentinel2_reader_and_NetCDF_converter:
    ''' Class for reading Sentinel-2 MSI L1C/L2A products from SAFE with methods for
        reading auxilary information as e.g. clouds, solar and view angles.
        In addition, it is possible to convert product into NetCDF4/CF (1.6).

        The implemented methods uses standard python libraries as
        gdal(v. > 2.1.1), numpy, lxml etc.

        Keyword arguments:
        SAFE_file -- absolute path to zipped file
        SAFE_outpath -- output storage location for unzipped SAFE product
        '''

    def __init__(self, product, indir, outdir):
        self.product_id = product
        self.input_zip = (indir / product).with_suffix('.zip')
        self.SAFE_dir = (outdir / self.product_id).with_suffix('.SAFE')
        self.processing_level = 'Level-' + self.product_id.split('_')[1][4:6]
        self.xmlFiles = defaultdict(list)
        self.imageFiles = defaultdict(list)
        self.globalAttribs = {}
        self.src = None
        self.t0 = datetime.now()
        self.ncout = None  # NetCDF output file
        self.reference_band = None
        self.dterrengdata = False  # variable saying if products is Norwegian DEM L1C
        self.sunAndViewAngles = defaultdict(list)
        self.vectorInformation = defaultdict(list)
        self.SAFE_structure = None
        self.image_list_dterreng = []

        self.main()

    def main(self):
        """ Main method for traversing and reading key values from SAFE
            directory.
        """

        # 1) unzip SAFE archive
        utils.uncompress(self)

        # 2) Set some of the global __init__ variables
        utils.initializer(self)

        # 3) Read sun and view angles
        logger.info('Read view and sun angles')
        if not self.dterrengdata:
            currXml = self.xmlFiles['S2_{}_Tile1_Metadata'.format(self.processing_level)]
        else:
            currXml = self.xmlFiles['MTD_TL']
        self.readSunAndViewAngles(currXml)

        # 5) Retrieve SAFE product structure
        # much difficulty afterwards to be able to save this to netCDF
        ##self.SAFE_structure = zipfile.ZipFile(self.input_zip).namelist()
        self.SAFE_structure = self.list_product_structure()

    def write_to_NetCDF(self, nc_outpath, compression_level, chunk_size=(1, 32, 32)):
        """ Method writing output NetCDF product.

        Keyword arguments:
        nc_outpath -- output path where NetCDF file should be stored
        compression_level -- compression level on output NetCDF file (1-9)
        chunk_size -- chunk_size
        """

        logger.info("------------START CONVERSION FROM SAFE TO NETCDF-------------")

        # Status
        logger.info('Creating NetCDF file')
        utils.memory_use(self.t0)

        # Deciding a reference band
        #todo dterreng warning coming from here?
        # yes -> self.src.GetSubDatasets() ok but the gdal.Open does not work
        # add break? how to remove warning from dterr?
        for k, v in self.src.GetSubDatasets():
            if v.find('10m') > 0:
                self.reference_band = gdal.Open(k)

        nx = self.reference_band.RasterXSize  # number of pixels for 10m spatial resolution
        # frequency bands
        ny = self.reference_band.RasterYSize  # number of pixels for 10m spatial resolution
        # frequency bands

        # output filename
        out_netcdf = (nc_outpath / self.product_id).with_suffix('.nc')

        with (netCDF4.Dataset(out_netcdf, 'w', format='NETCDF4')) as ncout:
<<<<<<< HEAD
            ncout.createDimension('time', 0)
=======
            if self.processing_level == 'Level-2A':
                ncout.createDimension('time', 0)
            else:
                ncout.createDimension('time', 1)
>>>>>>> 211eae4a
            ncout.createDimension('x', nx)
            ncout.createDimension('y', ny)

            utils.create_time(ncout, self.globalAttribs["PRODUCT_START_TIME"])

<<<<<<< HEAD
=======
            if not self.processing_level == 'Level-2A':
                nclat = ncout.createVariable('lat', 'f4', ('y', 'x',), zlib=True, complevel=compression_level)
                nclon = ncout.createVariable('lon', 'f4', ('y', 'x',), zlib=True, complevel=compression_level)
                lat,lon = self.genLatLon(nx, ny) #Assume gcps are on a regular grid
                nclat.long_name = 'latitude'
                nclat.units = 'degrees_north'
                nclat.standard_name = 'latitude'
                nclat[:,:]=lat

                nclon.long_name = 'longitude'
                nclon.units = 'degrees_east'
                nclon.standard_name = 'longitude'
                nclon[:,:]=lon

>>>>>>> 211eae4a
            # Add projection coordinates
            ##########################################################
            # Status
            logger.info('Adding projection coordinates')
            utils.memory_use(self.t0)

            xnp, ynp = self.genLatLon(nx, ny, latlon=False)  # Assume gcps are on a regular grid

            ncx = ncout.createVariable('x', 'i4', 'x', zlib=True, complevel=compression_level)
            ncx.units = 'm'
            ncx.standard_name = 'projection_x_coordinate'
            ncx[:] = xnp

            ncy = ncout.createVariable('y', 'i4', 'y', zlib=True, complevel=compression_level)
            ncy.units = 'm'
            ncy.standard_name = 'projection_y_coordinate'
            ncy[:] = ynp

            # Add raw measurement layers
            # Currently adding TCI
            # NODATA = 0 (ie. fillvalue) from
            # https://sentinel.esa.int/documents/247904/685211/Sentinel-2-Products-Specification
            # -Document
            ##########################################################
            # Status
            logger.info('Adding frequency bands layers')
            utils.memory_use(self.t0)

            if self.dterrengdata:
                # For DTERR data, gdal fails to properly do the src.GetSubDatasets()
                # so manually read the list of images created beforehand
                images = [[str(i), i.stem] for i in self.image_list_dterreng]
            else:
                images = self.src.GetSubDatasets()
            for k, v in images:
                subdataset = gdal.Open(k)
                subdataset_geotransform = subdataset.GetGeoTransform()
                # True color image (8 bit true color image)
                if ("True color image" in v) or ('TCI' in v):
                    ncout.createDimension('dimension_rgb', subdataset.RasterCount)
<<<<<<< HEAD
                    varout = ncout.createVariable('TCI', 'u1',
                                                  ('time', 'dimension_rgb', 'y', 'x'),
                                                  fill_value=0, zlib=True,
                                                  complevel=compression_level,
                                                  chunksizes=(1,) + chunk_size)
                    varout.units = "1"
=======
                    varout = ncout.createVariable('TCI', 'u1', ('dimension_rgb', 'y', 'x'),
                                                  fill_value=0, zlib=True, complevel=compression_level)
                    varout.units = "1"
                    if not self.processing_level == 'Level-2A':
                        varout.coordinates = "lat lon"
>>>>>>> 211eae4a
                    varout.grid_mapping = "UTM_projection"
                    varout.long_name = 'TCI RGB from B4, B3 and B2'
                    varout._Unsigned = "true"
                    for i in range(1, subdataset.RasterCount + 1):
                        current_band = subdataset.GetRasterBand(i)
                        band_measurement = current_band.GetVirtualMemArray()
                        varout[0, i - 1, :, :] = band_measurement
                # Reflectance data for each band
                else:
                    for i in range(1, subdataset.RasterCount + 1):
                        current_band = subdataset.GetRasterBand(i)
                        if self.dterrengdata:
                            band_metadata = None
                            varName = cst.s2_bands_aliases[v[-3::]]
                        else:
                            band_metadata = current_band.GetMetadata()
                            varName = band_metadata['BANDNAME']
<<<<<<< HEAD
                        if varName.startswith('B'):
                            varout = ncout.createVariable(varName, np.uint16,
                                                          ('time', 'y', 'x'), fill_value=0,
                                                          zlib=True, complevel=compression_level,
                                                          chunksizes=chunk_size)
=======
                        logger.debug(varName)
                        if varName.startswith('B'):
                            if self.processing_level == 'Level-2A':
                                varout = ncout.createVariable(varName, np.uint16, ('time', 'y', 'x'), fill_value=0,
                                                              zlib=True, complevel=compression_level, chunksizes=chunk_size)
                            else:
                                varout = ncout.createVariable(varName, np.uint16, ('time', 'y', 'x'), fill_value=0,
                                                          zlib=True, complevel=compression_level)
>>>>>>> 211eae4a
                            varout.units = "1"
                            varout.grid_mapping = "UTM_projection"
                            if self.processing_level == 'Level-2A':
                                varout.standard_name = 'surface_bidirectional_reflectance'
                            else:
<<<<<<< HEAD
                                varout.standard_name = 'toa_bidirectional_reflectance'
                            varout.long_name = 'Reflectance in band %s' % varName
                            if band_metadata:
=======
                                varout.coordinates = "lat lon"
                                varout.standard_name = 'toa_bidirectional_reflectance'
                            varout.long_name = 'Reflectance in band %s' % varName
                            if band_metadata:
                                #try:
>>>>>>> 211eae4a
                                varout.bandwidth = band_metadata['BANDWIDTH']
                                varout.bandwidth_unit = band_metadata['BANDWIDTH_UNIT']
                                varout.wavelength = band_metadata['WAVELENGTH']
                                varout.wavelength_unit = band_metadata['WAVELENGTH_UNIT']
                                varout.solar_irradiance = band_metadata['SOLAR_IRRADIANCE']
                                varout.solar_irradiance_unit = band_metadata['SOLAR_IRRADIANCE_UNIT']
<<<<<<< HEAD
                            varout._Unsigned = "true"
                            # from DN to reflectance
                            print((varName, subdataset_geotransform))
=======
                                #except KeyError as e:
                                #    print(f'Metadata not found: {e}')
                            varout._Unsigned = "true"
                            # from DN to reflectance
                            logger.debug((varName, subdataset_geotransform))
>>>>>>> 211eae4a
                            if subdataset_geotransform[1] != 10:
                                current_size = current_band.XSize
                                band_measurement = scipy.ndimage.zoom(
                                    input=current_band.GetVirtualMemArray(), zoom=nx / current_size,
                                    order=0)
                            else:
                                band_measurement = current_band.GetVirtualMemArray()
<<<<<<< HEAD
=======
                            #print(band_measurement.shape)
>>>>>>> 211eae4a
                            varout[0, :, :] = band_measurement

            # set grid mapping
            ##########################################################
            source_crs = osr.SpatialReference()
            source_crs.ImportFromWkt(self.reference_band.GetProjection())
            nc_crs = ncout.createVariable('UTM_projection', np.int32, ('time'))
            nc_crs.latitude_of_projection_origin = source_crs.GetProjParm('latitude_of_origin')
            nc_crs.proj4_string = source_crs.ExportToProj4()
            nc_crs.crs_wkt = source_crs.ExportToWkt()
            nc_crs.semi_major_axis = source_crs.GetSemiMajor()
            nc_crs.scale_factor_at_central_meridian = source_crs.GetProjParm('scale_factor')
            nc_crs.longitude_of_central_meridian = source_crs.GetProjParm('central_meridian')
            nc_crs.grid_mapping_name = source_crs.GetAttrValue('PROJECTION').lower()
            nc_crs.semi_minor_axis = source_crs.GetSemiMinor()
            nc_crs.false_easting = source_crs.GetProjParm('false_easting')
            nc_crs.false_northing = source_crs.GetProjParm('false_northing')
            nc_crs.epsg_code = source_crs.GetAttrValue('AUTHORITY', 1)
            nc_crs.crs_wkt = self.reference_band.GetProjection()

            # Add vector layers
            ##########################################################
            # Status
            logger.info('Adding vector layers')
            utils.memory_use(self.t0)

            for gmlfile in self.xmlFiles.values():
                if gmlfile and gmlfile.suffix == '.gml':
<<<<<<< HEAD
                    self.write_vector(gmlfile, ncout)

=======
                    layer = gmlfile.stem
                    rasterized_ok, layer_mask, mask = self.rasterizeVectorLayers(nx, ny, gmlfile)
                    # build transformer, assuming matching coordinate systems.
                    if rasterized_ok:
                        if layer == "MSK_CLOUDS_B00":
                            layer_name = 'Clouds'
                            comment_name = 'cloud'
                        else:
                            layer_name = layer
                            comment_name = 'vector'
                        varout = ncout.createVariable(layer_name, 'i1', ('time', 'y', 'x'), fill_value=-1,
                                                      zlib=True, complevel=compression_level)
                        varout.long_name = f"{layer_name} mask 10m resolution"
                        varout.comment = f"Rasterized {comment_name} information."
                        if not self.processing_level == 'Level-2A':
                            varout.coordinates = "lat lon"
                        varout.grid_mapping = "UTM_projection"
                        varout.flag_values = np.array(list(layer_mask.values()), dtype=np.int8)
                        varout.flag_meanings = ' '.join(
                            [key.replace('-', '_') for key in list(layer_mask.keys())])
                        varout[0, :] = mask
>>>>>>> 211eae4a

            # Add Level-2A layers
            ##########################################################
            # Status
            if self.processing_level == 'Level-2A':
                logger.info('Adding Level-2A specific layers')
                utils.memory_use(self.t0)
                gdal_nc_data_types = {'Byte': 'u1', 'UInt16': 'u2'}
                l2a_kv = {}
                for layer in cst.s2_l2a_layers:
                    for k, v in self.imageFiles.items():
                        if layer in k:
                            l2a_kv[k] = cst.s2_l2a_layers[k]
                        elif layer in str(v):
<<<<<<< HEAD
                            print((layer, str(v), k))
                            l2a_kv[k] = cst.s2_l2a_layers[layer]

                for k, v in l2a_kv.items():
                    print((k, v))
=======
                            logger.debug((layer, str(v), k))
                            l2a_kv[k] = cst.s2_l2a_layers[layer]

                for k, v in l2a_kv.items():
                    logger.debug((k, v))
>>>>>>> 211eae4a
                    varName, longName = v.split(',')
                    SourceDS = gdal.Open(str(self.imageFiles[k]), gdal.GA_ReadOnly)
                    if SourceDS.RasterCount > 1:
                        logger.info("Raster data contains more than one layer")
                    NDV = SourceDS.GetRasterBand(1).GetNoDataValue()
                    xsize = SourceDS.RasterXSize
                    ysize = SourceDS.RasterYSize
                    GeoT = SourceDS.GetGeoTransform()
                    DataType = gdal_nc_data_types[
                        gdal.GetDataTypeName(SourceDS.GetRasterBand(1).DataType)]
<<<<<<< HEAD
                    varout = ncout.createVariable(varName, DataType,
                                                  ('time', 'y', 'x'), fill_value=0, zlib=True,
                                                  complevel=compression_level,
                                                  chunksizes=chunk_size)
=======
                    # print(NDV, xsize, ysize, GeoT, DataType)

                    varout = ncout.createVariable(varName, DataType, ('time', 'y', 'x'), fill_value=0,
                                                  zlib=True, complevel=compression_level, chunksizes=chunk_size)
                    # varout.coordinates = "lat lon" ;
>>>>>>> 211eae4a
                    varout.grid_mapping = "UTM_projection"
                    varout.long_name = longName
                    if varName == "SCL":
                        varout.flag_values = np.array(list(
                            cst.s2_scene_classification_flags.values()),
                                                      dtype=np.int8)
                        varout.flag_meanings = ' '.join(
                            [key for key in list(cst.s2_scene_classification_flags.keys())])

                    if GeoT[1] != 10:
                        raster_data = scipy.ndimage.zoom(input=SourceDS.GetVirtualMemArray(),
                                                         zoom=nx / xsize, order=0)
                    else:
                        raster_data = SourceDS.GetVirtualMemArray()
                    varout[0, :] = raster_data

            # Add sun and view angles
            ##########################################################
            # Status
            logger.info('Adding sun and view angles')
            utils.memory_use(self.t0)

            counter = 1
            for k, v in list(self.sunAndViewAngles.items()):
                logger.debug(("Handeling %i of %i" % (counter, len(self.sunAndViewAngles))))
                angle_step = int(math.ceil(nx / float(v.shape[0])))

                resampled_angles = self.resample_angles(v, nx, v.shape[0], v.shape[1], angle_step,
                                                        type=np.float32)

                if self.processing_level == 'Level-2A':
                    varout = ncout.createVariable(k, np.float32, ('time', 'y', 'x'), fill_value=netCDF4.default_fillvals['f4'],
                                              zlib=True, complevel=compression_level, chunksizes=chunk_size)
                else:
                    varout = ncout.createVariable(k, np.float32, ('time', 'y', 'x'), fill_value=netCDF4.default_fillvals['f4'],
                                                  zlib=True, complevel=compression_level)
                varout.units = 'degree'
                if 'sun' in k:
                    varout.long_name = 'Solar %s angle' % k.split('_')[-1]
                else:
                    varout.long_name = 'Viewing incidence %s angle' % k.split('_')[1]
                varout.grid_mapping = "UTM_projection"
                varout.comment = '1 to 1 with original 22x22 resolution'
                varout[0, :, :] = resampled_angles
                counter += 1

            # Add xml files as character values see:
            # https://stackoverflow.com/questions/37079883/string-handling-in-python-netcdf4
            ##########################################################
            # Status
            logger.info('Adding XML files as character variables')
            utils.memory_use(self.t0)

            for k, xmlfile in self.xmlFiles.items():
                if xmlfile and xmlfile.suffix == '.xml':
                        xmlString = self.xmlToString(xmlfile)

                        if xmlString:
                            dim_name = str('dimension_' + k.replace('-', '_'))
                            ncout.createDimension(dim_name, len(xmlString))
                            msg_var = ncout.createVariable(k.replace('-', '_'), 'S1', dim_name)
                            msg_var.long_name = str("SAFE xml file: " + k)
                            msg_var.comment = "Original SAFE xml file added as character values."
                            # todo DeprecationWarning: tostring() is deprecated. Use tobytes()
                            # instead.
                            msg_var[:] = netCDF4.stringtochar(np.array([xmlString], 'S'))

            # Add SAFE product structure as character values
            ##########################################################
            # Status
            logger.info('Adding SAFE product structure as character variable')
            if self.SAFE_structure:
                dim_name = str('dimension_SAFE_structure')
                ncout.createDimension(dim_name, len(self.SAFE_structure))
                msg_var = ncout.createVariable("SAFE_structure", 'S1', dim_name)
                msg_var.comment = "Original SAFE product structure xml file as character values."
                msg_var.long_name = "Original SAFE product structure."
                msg_var[:] = netCDF4.stringtochar(np.array([self.SAFE_structure], 'S'))

<<<<<<< HEAD
            # Add orbit specific data
            ##########################################################
            # Status
            print('\nAdding satellite orbit specific data')
            utils.memory_use(self.t0)

            root = utils.xml_read(self.mainXML)
            if not self.dterrengdata:
                self.globalAttribs['orbitNumber'] = root.find('.//safe:orbitNumber',
                                                              namespaces=root.nsmap).text
            else:
                self.globalAttribs['orbitNumber'] = root.find('.//SENSING_ORBIT_NUMBER').text

            ncout.createDimension('orbit_dim', 3)
            nc_orb = ncout.createVariable('orbit_data', np.int32, ('time', 'orbit_dim'))
            rel_orb_nb = self.globalAttribs['DATATAKE_1_SENSING_ORBIT_NUMBER']
            orb_nb = self.globalAttribs['orbitNumber']
            orb_dir = self.globalAttribs['DATATAKE_1_SENSING_ORBIT_DIRECTION']
            platform = self.globalAttribs['DATATAKE_1_SPACECRAFT_NAME']

            nc_orb.relativeOrbitNumber = rel_orb_nb
            nc_orb.orbitNumber = orb_nb
            nc_orb.orbitDirection = orb_dir
            nc_orb.platform = platform
            nc_orb.description = "Values structured as [relative orbit number, orbit number, " \
                                 "platform]. platform corresponds to 0:Sentinel-2A, 1:Sentinel-2B.."

            nc_orb[0, :] = [int(rel_orb_nb), int(orb_nb), cst.platform_id[platform]]
=======
            if self.processing_level == 'Level-2A':
                # Add orbit specific data
                ##########################################################
                # Status
                print('\nAdding satellite orbit specific data')

                platform_id = {"Sentinel-2A":0, "Sentinel-2B":1,
                               "Sentinel-2C":2,"Sentinel-2D":3,}
                #orb_dir_id = {"DESCENDING":0, "":1,
                #print(self.xmlFiles)

                #if self.xmlFiles['manifest']:
                #tree = ET.parse(self.SAFE_dir+'/manifest.safe')
                tree = ET.parse(str(self.SAFE_dir/'manifest.safe'))
                root = tree.getroot()
                self.globalAttribs['orbitNumber'] = root.find('.//safe:orbitNumber',namespaces=root.nsmap).text

                dim_orb = ncout.createDimension('orbit_dim',3)
                nc_orb = ncout.createVariable('orbit_data',np.int32,('time','orbit_dim'))
                rel_orb_nb = self.globalAttribs['DATATAKE_1_SENSING_ORBIT_NUMBER']
                orb_nb = root.find('.//safe:orbitNumber',namespaces=root.nsmap).text
                orb_dir = self.globalAttribs['DATATAKE_1_SENSING_ORBIT_DIRECTION']
                platform = self.globalAttribs['DATATAKE_1_SPACECRAFT_NAME']

                nc_orb.relativeOrbitNumber = rel_orb_nb
                nc_orb.orbitNumber = orb_nb
                nc_orb.orbitDirection = orb_dir
                nc_orb.platform = platform
                nc_orb.description = "Values structured as [relative orbit number, orbit number, platform]. platform corresponds to 0:Sentinel-2A, 1:Sentinel-2B.."

                nc_orb[0,:] = [int(rel_orb_nb),int(orb_nb),platform_id[platform]]

>>>>>>> 211eae4a

            # Add global attributes
            ##########################################################
            # Status
            logger.info('Adding global attributes')
            utils.memory_use(self.t0)

            nowstr = self.t0.strftime("%Y-%m-%dT%H:%M:%SZ")
            ncout.title = 'Sentinel-2 {} data'.format(self.processing_level)
            ncout.netcdf4_version_id = netCDF4.__netcdf4libversion__
            ncout.file_creation_date = nowstr

            self.globalAttribs[
                'summary'] = 'Sentinel-2 Multi-Spectral Instrument {} product.'.format(
                self.processing_level)
            self.globalAttribs[
                'keywords'] = '[Earth Science, Atmosphere, Atmospheric radiation, Reflectance]'
            self.globalAttribs['keywords_vocabulary'] = "GCMD Science Keywords"
            self.globalAttribs['institution'] = "Norwegian Meteorological Institute"
            self.globalAttribs['history'] = nowstr + ". Converted from SAFE to NetCDF by NBS team."
            self.globalAttribs['source'] = "surface observation"
            self.globalAttribs['relativeOrbitNumber'] = self.globalAttribs.pop(
                'DATATAKE_1_SENSING_ORBIT_NUMBER')
            self.globalAttribs['Conventions'] = "CF-1.8"
            ncout.setncatts(self.globalAttribs)
            ncout.sync()

            # Status
            logger.info('Finished.')
            utils.memory_use(self.t0)

        return out_netcdf.is_file()

    def xmlToString(self, xmlfile):
        """ Method for reading XML files returning the entire file as single
            string.
        """
        if not xmlfile.is_file():
            logger.error(('Error: Can\'t find xmlfile %s' % (xmlfile)))
            return False
        try:
            parser = ET.XMLParser(recover=True)
            tree = ET.parse(str(xmlfile), parser)
            return ET.tostring(tree)
        except:
            logger.info(("Could not parse %s as xmlFile. Try to open regularly." % xmlfile))
            with open(xmlfile, 'r') as infile:
                text = infile.read()
            if text:
                return text
            else:
                logger.error(("Could not parse %s. Something wrong with file." % xmlfile))
                return False

    def readSunAndViewAngles(self, xmlfile):
        """ Method for reading sun and view angles from Sentinel-2
            annotation files.
        """

        root = utils.xml_read(xmlfile)

        angles_view_list = root.findall('.//Tile_Angles')[0]
        angle_step = float(root.findall('.//COL_STEP')[0].text)  # m
        col_step = float(root.findall('.//ROW_STEP')[0].text)  # m
        nx = int(root.xpath(str(
            '//n1:{}_Tile_ID/n1:Geometric_Info/Tile_Geocoding/Size[@resolution=10]/NROWS'.format(
                self.processing_level)), namespaces=root.nsmap)[0].text)  # nb of rows
        ny = int(root.xpath(str(
            '//n1:{}_Tile_ID/n1:Geometric_Info/Tile_Geocoding/Size[@resolution=10]/NCOLS'.format(
                self.processing_level)), namespaces=root.nsmap)[0].text)  # nb of columns
        spatial_resolution = 10

        angle_len = int(math.ceil(nx * spatial_resolution / angle_step))
        sun_zenith = np.zeros((angle_len, angle_len), dtype=np.float32)
        sun_azimuth = np.zeros((angle_len, angle_len), dtype=np.float32)
        angle_step = int(math.ceil(nx / float(angle_len)))
        incidence_angles_list = angles_view_list.findall('Viewing_Incidence_Angles_Grids')

        # Sun angles
        for angle in angles_view_list.find('Sun_Angles_Grid'):
            # print('\t',angle.tag)
            counter_entry = 0
            values_list = angle.find('Values_List')
            for value_entry in values_list[0:-1]:
                if angle.tag == 'Zenith':
                    tmp_sun = np.array([float(i) for i in value_entry.text.split()])[0:-1]
                    sun_zenith[counter_entry, :] = tmp_sun
                    counter_entry += 1
                if angle.tag == 'Azimuth':
                    tmp_sun = np.array([float(i) for i in value_entry.text.split()])[0:-1]
                    sun_azimuth[counter_entry, :] = tmp_sun
                    counter_entry += 1

        self.sunAndViewAngles['sun_zenith'] = sun_zenith
        self.sunAndViewAngles['sun_azimuth'] = sun_azimuth

        # View angles
        counter_angle = 0
        for BANDID in np.array(list(cst.s2_bands_order.keys())):
            tmp_view_zenith = np.zeros((angle_len, angle_len), dtype=np.float32)
            tmp_view_azimuth = np.zeros((angle_len, angle_len), dtype=np.float32)
            tmp_view_zenith[:] = np.nan
            tmp_view_azimuth[:] = np.nan
            for incidence_angles in incidence_angles_list:
                if int(incidence_angles.attrib['bandId']) == BANDID:
                    # print('\t',incidence_angles.attrib)
                    for angle in incidence_angles:
                        values_list = angle.find('Values_List')
                        counter_entry = 0
                        for value_entry in values_list[0:-1]:
                            if angle.tag == 'Zenith':
                                tmp_angle = np.array([float(i) for i in value_entry.text.split()])[
                                            0:-1]
                                tmp_view_zenith[counter_entry, np.isnan(tmp_angle) == False] = \
                                tmp_angle[np.isnan(tmp_angle) == False]
                                counter_entry += 1
                            if angle.tag == 'Azimuth':
                                tmp_angle = np.array([float(i) for i in value_entry.text.split()])[
                                            0:-1]
                                tmp_view_azimuth[counter_entry, np.isnan(tmp_angle) == False] = \
                                tmp_angle[np.isnan(tmp_angle) == False]
                                counter_entry += 1
                    counter_angle += 1
                self.sunAndViewAngles[
                    str('view_zenith_' + cst.s2_bands_order[BANDID])] = tmp_view_zenith
                self.sunAndViewAngles[
                    str('view_azimuth_' + cst.s2_bands_order[BANDID])] = tmp_view_azimuth

    def resample_angles(self, angles, new_dim, angles_length, angles_height, step, type=np.float32):
        ''' Resample angles to get 1-1 with original output.
            angles: numpy array
            new_dim: new dimension (one number, assumes quadratic)
            angles_length: nb. columns in angles array
            angles_height: nb. rows in angles array
            step: stepsize for new dimension
            type: numpy dtype. float32 default
            '''
        angles_resampled = np.zeros((new_dim, new_dim), dtype=type)
        for i in range(angles_length):
            for j in range(angles_height):
                if not i == angles_length - 1 and not j == angles_height - 1:
                    angles_resampled[i * step:i * step + step, j * step:j * step + step] = angles[
                        i, j]
                else:
                    angles_resampled[i * step:new_dim, j * step:new_dim] = angles[i, j]
        return angles_resampled

<<<<<<< HEAD
=======
    def rasterizeVectorLayers(self, nx, ny, gmlfile):

        # Open the data source and read in the extent
        NoData_value = 0

        source_ds = ogr.Open(str(gmlfile))
        source_layer = source_ds.GetLayer()
        # Check that gml file contains features
        if source_layer is None:
            return False, None, None

        geotransform = self.reference_band.GetGeoTransform()
        dst_ds = gdal.GetDriverByName('MEM').Create('', nx, ny, 1, gdal.GDT_Byte)
        dst_rb = dst_ds.GetRasterBand(1)
        dst_rb.SetNoDataValue(NoData_value)
        dst_ds.SetGeoTransform(geotransform)

        flag_values = []
        flag_meanings = []
        for i in range(0, source_layer.GetFeatureCount()):
            feat = source_layer.GetFeature(i)
            # Some SAFE files have their features starting at index 1 instead of 0
            # (it's the the case for the QT_PARTIALLY_CORRECTED_PIXELS for S2 L2A products)
            # So try and get the next feature if one is None, if still None, exit
            if feat is None:
                feat = source_layer.GetFeature(i+1)
                if feat is None:
                    return False, None, None
            name = feat.GetField('gml_id')
            source_layer.SetAttributeFilter("gml_id = \'%s\'" % name)
            if 'OPAQUE' in name:
                value = int(name.split('.')[-1]) + 1
            else:
                value = int(name[-1]) + 1
            gdal.RasterizeLayer(dst_ds, [1], source_layer, burn_values=[value])
            flag_values.append(value)
            flag_meanings.append(name)

        dst_ds.FlushCache()
        mask_arr = dst_ds.GetRasterBand(1).ReadAsArray()
        dst_ds = None

        # order flags for easier comparison
        sorted_pairs = sorted(zip(flag_meanings, flag_values))
        layer_mask = dict(sorted_pairs)

        return True, layer_mask, mask_arr

>>>>>>> 211eae4a
    def genLatLon(self, nx, ny, latlon=True):
        """ Method providing latitude and longitude arrays or projection
            coordinates depending on latlon argument."""

        ulx, xres, xskew, uly, yskew, yres = self.reference_band.GetGeoTransform()  # ulx - upper
        # left x, uly - upper left y

        # x and y in UTM coordinates
        xnp = np.arange(nx) * xres + ulx
        ynp = np.arange(ny) * yres + uly

        if not latlon:
            return xnp, ynp

        # Generate coordinate mesh (UTM) Correct lat lon for center pixel
        indices = np.indices((nx, ny), dtype=np.int32)
        xp = np.int32(ulx + (xres * 0.5)) + indices[1] * np.int32(xres) + indices[1] * np.int32(
            xskew)
        yp = np.int32(uly - (yres * 0.5)) + indices[0] * np.int32(yres) + indices[0] * np.int32(
            yskew)

        source = osr.SpatialReference()
        source.ImportFromWkt(self.reference_band.GetProjection())
        target = osr.SpatialReference()
        # target.ImportFromEPSG(4326)
        target.ImportFromProj4('+proj=longlat +ellps=WGS84')

        current_projection = pyproj.Proj(source.ExportToProj4())
        target_projection = pyproj.Proj(target.ExportToProj4())
        target2 = current_projection.to_latlong()

        longitude, latitude = pyproj.transform(current_projection, target_projection, xp, yp)

        return latitude, longitude

    def list_product_structure(self):
        """ Traverse SAFE file structure (or any file structure) and
            creates a xml file containing the file structure.

            Returns a string representation of the xml file."""

        startpath = str(self.SAFE_dir)

        root_path = startpath.split('/')[-1]
        ET_root = ET.Element(root_path)
        # Create dictionary that contains all elements
        elements = {root_path: ET_root}

        # Iterate throgh the file structure
        for root, dirs, files in os.walk(startpath):
            level = root.replace(startpath, '').count(os.sep)
            current_xpath = str('/' + root_path + root.replace(startpath, ''))
            current_path = root.replace(startpath, '')

            # Create all folder elements
            if dirs:
                for dir in dirs:
                    element = ET.SubElement(elements[current_xpath.strip('/')], dir)
                    elements[str(current_xpath.strip('/') + '/' + dir)] = element
            # Add all files in the correct folder
            for f in files:
                sub_element = ET.SubElement(elements[current_xpath.strip('/')], 'file')
                sub_element.text = f

        return ET.tostring(ET_root)

    def write_vector(self, vectorfile, ncfile):
        """

        Write content of a shapefile in netcdf - following CF 1.8 convention
        Input file can be: any vector-based spatial data (including shape, gml, geojson, ...).
        Input data can be: polygon(s) with no holes.

        Args:
            vectorfile [pathlib.Path]: input vector file
            ncfile     [pathlib.Path]: output nc file, already existing and open for writing
        Returns: N/A

        """

        # -------------------------------
        #    Read input information
        # -------------------------------

        # Read data from vector file. Exits if no data found.
        try:
            src = geopd.read_file(vectorfile)
        except ValueError:
            print(f'No data in {vectorfile}')
            return

        # - nb of shapes within file
        nGeometries = src.shape[0]

        # - list of nodes for each shape
        nodes = src['geometry'].apply(lambda x: x.exterior.coords)

        # - nb of nodes for each shape
        nNodesPerGeom = [len(x) for x in nodes]

        # - x, y, z coordinates for each node of each shape
        flat_nodes = [y for x in nodes for y in x]
        try:
            x, y = zip(*flat_nodes)
        except ValueError:
            x, y, z = zip(*flat_nodes)

        # Variable name in output nc file
        name = vectorfile.stem
        if name == "MSK_CLOUDS_B00":
            name = 'Clouds'

        # Read actual vector information
        flags = src.gml_id
        if name == "Clouds":
            values = flags.apply(lambda x: int(x.split('.')[-1]) + 1)
        else:
            values = flags.apply(lambda x: int(x[-1]) + 1)

        # -------------------------------
        #    Write to nc file
        # -------------------------------

        # Write shape data in specific group
        #shapes = ncfile.createGroup('masks')

        # Add new dimensions
        ncfile.createDimension(f'instance_{name}', nGeometries)
        ncfile.createDimension(f'node_{name}', sum(nNodesPerGeom))

        # Add new variables:

        # - geometry container
        geom = ncfile.createVariable(f'geometry_container_{name}', 'i4')
        geom.geometry_type = "polygon"
        geom.node_count = f'node_count_{name}'
        geom.node_coordinates = f'x_node_{name} y_node_{name}'    # variables containing spatial
        geom.grid_mapping = "UTM_projection"

        # - node count
        nodecount = ncfile.createVariable(f'node_count_{name}', 'i4', f'instance_{name}')
        nodecount.long_name = "count of coordinates in each instance geometry"
        nodecount[:] = nNodesPerGeom

        # - y coordinates
        ncynode = ncfile.createVariable(f'y_node_{name}', 'i4', f'node_{name}', zlib=True)
        ncynode.units = 'm'
        ncynode.standard_name = 'projection_y_coordinate'
        ncynode.axis = 'Y'
        ncynode[:] = y

        # - x coordinates
        #todo: check what standard_name should those have?
        # is it ok to have several x y coordinates?
        ncxnode = ncfile.createVariable(f'x_node_{name}', 'i4', f'node_{name}', zlib=True)
        ncxnode.units = 'm'
        ncxnode.standard_name = 'projection_x_coordinate'
        ncxnode.axis = 'X'
        ncxnode[:] = x

        # - vector information
        varout = ncfile.createVariable(name, 'i1', ('time', f'instance_{name}'))
        # todo: update long_name and comment
        #varout.long_name = f"{name} mask 10m resolution"
        varout.grid_mapping = "UTM_projection"
        varout.geometry = f'geometry_container_{name}'
        varout.flag_values = values
        varout.flag_meanings = ' '.join(flags)
        varout[0, :] = values

        return


if __name__ == '__main__':

    workdir = pathlib.Path('/home/elodief/Data/NBS')

<<<<<<< HEAD
    #products = ['S2A_MSIL1C_20201028T102141_N0209_R065_T34WDA_20201028T104239']
    #products = ['S2A_MSIL1C_20201022T100051_N0202_R122_T35WPU_20201026T035024_DTERRENGDATA']
=======
    products = ['S2A_MSIL1C_20201022T100051_N0202_R122_T35WPU_20201026T035024_DTERRENGDATA']
>>>>>>> 211eae4a
    #products = ['S2B_MSIL2A_20210105T114359_N0214_R123_T30VUK_20210105T125015']
    #products = ['S2B_MSIL2A_20210413T105619_N0300_R094_T32VMK_20210413T125254']

    products = ['S2A_MSIL1C_20201028T102141_N0209_R065_T34WDA_20201028T104239',
                'S2A_MSIL1C_20201022T100051_N0202_R122_T35WPU_20201026T035024_DTERRENGDATA',
                'S2A_MSIL2A_20210714T105031_N0301_R051_T32VMK_20210714T135226']

    products = ['S2A_MSIL2A_20210714T105031_N0301_R051_T32VMK_20210714T135226']

    workdir1 = pathlib.Path('/lustre/storeA/users/elodief/NBS_test_data/fix_s2_01')
    workdir = pathlib.Path('/lustre/storeA/users/elodief/NBS_test_data/fix_s2_11')
    products = ['S2A_MSIL1C_20201028T102141_N0209_R065_T34WDA_20201028T104239']

    for product in products:

<<<<<<< HEAD
        outdir = workdir / 'NBS_test_data' / 'cf18_04' / product
        outdir.parent.mkdir(parents=False, exist_ok=True)
        conversion_object = Sentinel2_reader_and_NetCDF_converter(
            product=product,
            indir=workdir / 'NBS_reference_data' / 'reference_datain_local',
            #indir=workdir / 'NBS_test_data' / 'cf18_01',
=======
        outdir = workdir / product
        outdir.parent.mkdir(parents=False, exist_ok=True)
        conversion_object = Sentinel2_reader_and_NetCDF_converter(
            product=product,
            indir=workdir1 / product,
            #indir=outdir,
>>>>>>> 211eae4a
            outdir=outdir)
        conversion_object.write_to_NetCDF(outdir, 7)<|MERGE_RESOLUTION|>--- conflicted
+++ resolved
@@ -32,11 +32,8 @@
 import safe_to_netcdf.utils as utils
 import safe_to_netcdf.constants as cst
 import os
-<<<<<<< HEAD
-=======
 import logging
 gdal.UseExceptions()
->>>>>>> 211eae4a
 
 
 logger = logging.getLogger(__name__)
@@ -131,36 +128,12 @@
         out_netcdf = (nc_outpath / self.product_id).with_suffix('.nc')
 
         with (netCDF4.Dataset(out_netcdf, 'w', format='NETCDF4')) as ncout:
-<<<<<<< HEAD
             ncout.createDimension('time', 0)
-=======
-            if self.processing_level == 'Level-2A':
-                ncout.createDimension('time', 0)
-            else:
-                ncout.createDimension('time', 1)
->>>>>>> 211eae4a
             ncout.createDimension('x', nx)
             ncout.createDimension('y', ny)
 
             utils.create_time(ncout, self.globalAttribs["PRODUCT_START_TIME"])
 
-<<<<<<< HEAD
-=======
-            if not self.processing_level == 'Level-2A':
-                nclat = ncout.createVariable('lat', 'f4', ('y', 'x',), zlib=True, complevel=compression_level)
-                nclon = ncout.createVariable('lon', 'f4', ('y', 'x',), zlib=True, complevel=compression_level)
-                lat,lon = self.genLatLon(nx, ny) #Assume gcps are on a regular grid
-                nclat.long_name = 'latitude'
-                nclat.units = 'degrees_north'
-                nclat.standard_name = 'latitude'
-                nclat[:,:]=lat
-
-                nclon.long_name = 'longitude'
-                nclon.units = 'degrees_east'
-                nclon.standard_name = 'longitude'
-                nclon[:,:]=lon
-
->>>>>>> 211eae4a
             # Add projection coordinates
             ##########################################################
             # Status
@@ -201,20 +174,9 @@
                 # True color image (8 bit true color image)
                 if ("True color image" in v) or ('TCI' in v):
                     ncout.createDimension('dimension_rgb', subdataset.RasterCount)
-<<<<<<< HEAD
-                    varout = ncout.createVariable('TCI', 'u1',
-                                                  ('time', 'dimension_rgb', 'y', 'x'),
-                                                  fill_value=0, zlib=True,
-                                                  complevel=compression_level,
-                                                  chunksizes=(1,) + chunk_size)
-                    varout.units = "1"
-=======
-                    varout = ncout.createVariable('TCI', 'u1', ('dimension_rgb', 'y', 'x'),
+                    varout = ncout.createVariable('TCI', 'u1', ('time', 'dimension_rgb', 'y', 'x'),
                                                   fill_value=0, zlib=True, complevel=compression_level)
                     varout.units = "1"
-                    if not self.processing_level == 'Level-2A':
-                        varout.coordinates = "lat lon"
->>>>>>> 211eae4a
                     varout.grid_mapping = "UTM_projection"
                     varout.long_name = 'TCI RGB from B4, B3 and B2'
                     varout._Unsigned = "true"
@@ -232,55 +194,27 @@
                         else:
                             band_metadata = current_band.GetMetadata()
                             varName = band_metadata['BANDNAME']
-<<<<<<< HEAD
                         if varName.startswith('B'):
-                            varout = ncout.createVariable(varName, np.uint16,
-                                                          ('time', 'y', 'x'), fill_value=0,
-                                                          zlib=True, complevel=compression_level,
-                                                          chunksizes=chunk_size)
-=======
-                        logger.debug(varName)
-                        if varName.startswith('B'):
-                            if self.processing_level == 'Level-2A':
-                                varout = ncout.createVariable(varName, np.uint16, ('time', 'y', 'x'), fill_value=0,
-                                                              zlib=True, complevel=compression_level, chunksizes=chunk_size)
-                            else:
-                                varout = ncout.createVariable(varName, np.uint16, ('time', 'y', 'x'), fill_value=0,
+                            varout = ncout.createVariable(varName, np.uint16, ('time', 'y', 'x'), fill_value=0,
                                                           zlib=True, complevel=compression_level)
->>>>>>> 211eae4a
                             varout.units = "1"
                             varout.grid_mapping = "UTM_projection"
                             if self.processing_level == 'Level-2A':
                                 varout.standard_name = 'surface_bidirectional_reflectance'
                             else:
-<<<<<<< HEAD
-                                varout.standard_name = 'toa_bidirectional_reflectance'
-                            varout.long_name = 'Reflectance in band %s' % varName
-                            if band_metadata:
-=======
                                 varout.coordinates = "lat lon"
                                 varout.standard_name = 'toa_bidirectional_reflectance'
                             varout.long_name = 'Reflectance in band %s' % varName
                             if band_metadata:
-                                #try:
->>>>>>> 211eae4a
                                 varout.bandwidth = band_metadata['BANDWIDTH']
                                 varout.bandwidth_unit = band_metadata['BANDWIDTH_UNIT']
                                 varout.wavelength = band_metadata['WAVELENGTH']
                                 varout.wavelength_unit = band_metadata['WAVELENGTH_UNIT']
                                 varout.solar_irradiance = band_metadata['SOLAR_IRRADIANCE']
                                 varout.solar_irradiance_unit = band_metadata['SOLAR_IRRADIANCE_UNIT']
-<<<<<<< HEAD
-                            varout._Unsigned = "true"
-                            # from DN to reflectance
-                            print((varName, subdataset_geotransform))
-=======
-                                #except KeyError as e:
-                                #    print(f'Metadata not found: {e}')
                             varout._Unsigned = "true"
                             # from DN to reflectance
                             logger.debug((varName, subdataset_geotransform))
->>>>>>> 211eae4a
                             if subdataset_geotransform[1] != 10:
                                 current_size = current_band.XSize
                                 band_measurement = scipy.ndimage.zoom(
@@ -288,10 +222,6 @@
                                     order=0)
                             else:
                                 band_measurement = current_band.GetVirtualMemArray()
-<<<<<<< HEAD
-=======
-                            #print(band_measurement.shape)
->>>>>>> 211eae4a
                             varout[0, :, :] = band_measurement
 
             # set grid mapping
@@ -320,32 +250,7 @@
 
             for gmlfile in self.xmlFiles.values():
                 if gmlfile and gmlfile.suffix == '.gml':
-<<<<<<< HEAD
                     self.write_vector(gmlfile, ncout)
-
-=======
-                    layer = gmlfile.stem
-                    rasterized_ok, layer_mask, mask = self.rasterizeVectorLayers(nx, ny, gmlfile)
-                    # build transformer, assuming matching coordinate systems.
-                    if rasterized_ok:
-                        if layer == "MSK_CLOUDS_B00":
-                            layer_name = 'Clouds'
-                            comment_name = 'cloud'
-                        else:
-                            layer_name = layer
-                            comment_name = 'vector'
-                        varout = ncout.createVariable(layer_name, 'i1', ('time', 'y', 'x'), fill_value=-1,
-                                                      zlib=True, complevel=compression_level)
-                        varout.long_name = f"{layer_name} mask 10m resolution"
-                        varout.comment = f"Rasterized {comment_name} information."
-                        if not self.processing_level == 'Level-2A':
-                            varout.coordinates = "lat lon"
-                        varout.grid_mapping = "UTM_projection"
-                        varout.flag_values = np.array(list(layer_mask.values()), dtype=np.int8)
-                        varout.flag_meanings = ' '.join(
-                            [key.replace('-', '_') for key in list(layer_mask.keys())])
-                        varout[0, :] = mask
->>>>>>> 211eae4a
 
             # Add Level-2A layers
             ##########################################################
@@ -360,19 +265,11 @@
                         if layer in k:
                             l2a_kv[k] = cst.s2_l2a_layers[k]
                         elif layer in str(v):
-<<<<<<< HEAD
-                            print((layer, str(v), k))
-                            l2a_kv[k] = cst.s2_l2a_layers[layer]
-
-                for k, v in l2a_kv.items():
-                    print((k, v))
-=======
                             logger.debug((layer, str(v), k))
                             l2a_kv[k] = cst.s2_l2a_layers[layer]
 
                 for k, v in l2a_kv.items():
                     logger.debug((k, v))
->>>>>>> 211eae4a
                     varName, longName = v.split(',')
                     SourceDS = gdal.Open(str(self.imageFiles[k]), gdal.GA_ReadOnly)
                     if SourceDS.RasterCount > 1:
@@ -383,18 +280,8 @@
                     GeoT = SourceDS.GetGeoTransform()
                     DataType = gdal_nc_data_types[
                         gdal.GetDataTypeName(SourceDS.GetRasterBand(1).DataType)]
-<<<<<<< HEAD
-                    varout = ncout.createVariable(varName, DataType,
-                                                  ('time', 'y', 'x'), fill_value=0, zlib=True,
-                                                  complevel=compression_level,
-                                                  chunksizes=chunk_size)
-=======
-                    # print(NDV, xsize, ysize, GeoT, DataType)
-
                     varout = ncout.createVariable(varName, DataType, ('time', 'y', 'x'), fill_value=0,
                                                   zlib=True, complevel=compression_level, chunksizes=chunk_size)
-                    # varout.coordinates = "lat lon" ;
->>>>>>> 211eae4a
                     varout.grid_mapping = "UTM_projection"
                     varout.long_name = longName
                     if varName == "SCL":
@@ -474,7 +361,6 @@
                 msg_var.long_name = "Original SAFE product structure."
                 msg_var[:] = netCDF4.stringtochar(np.array([self.SAFE_structure], 'S'))
 
-<<<<<<< HEAD
             # Add orbit specific data
             ##########################################################
             # Status
@@ -503,40 +389,6 @@
                                  "platform]. platform corresponds to 0:Sentinel-2A, 1:Sentinel-2B.."
 
             nc_orb[0, :] = [int(rel_orb_nb), int(orb_nb), cst.platform_id[platform]]
-=======
-            if self.processing_level == 'Level-2A':
-                # Add orbit specific data
-                ##########################################################
-                # Status
-                print('\nAdding satellite orbit specific data')
-
-                platform_id = {"Sentinel-2A":0, "Sentinel-2B":1,
-                               "Sentinel-2C":2,"Sentinel-2D":3,}
-                #orb_dir_id = {"DESCENDING":0, "":1,
-                #print(self.xmlFiles)
-
-                #if self.xmlFiles['manifest']:
-                #tree = ET.parse(self.SAFE_dir+'/manifest.safe')
-                tree = ET.parse(str(self.SAFE_dir/'manifest.safe'))
-                root = tree.getroot()
-                self.globalAttribs['orbitNumber'] = root.find('.//safe:orbitNumber',namespaces=root.nsmap).text
-
-                dim_orb = ncout.createDimension('orbit_dim',3)
-                nc_orb = ncout.createVariable('orbit_data',np.int32,('time','orbit_dim'))
-                rel_orb_nb = self.globalAttribs['DATATAKE_1_SENSING_ORBIT_NUMBER']
-                orb_nb = root.find('.//safe:orbitNumber',namespaces=root.nsmap).text
-                orb_dir = self.globalAttribs['DATATAKE_1_SENSING_ORBIT_DIRECTION']
-                platform = self.globalAttribs['DATATAKE_1_SPACECRAFT_NAME']
-
-                nc_orb.relativeOrbitNumber = rel_orb_nb
-                nc_orb.orbitNumber = orb_nb
-                nc_orb.orbitDirection = orb_dir
-                nc_orb.platform = platform
-                nc_orb.description = "Values structured as [relative orbit number, orbit number, platform]. platform corresponds to 0:Sentinel-2A, 1:Sentinel-2B.."
-
-                nc_orb[0,:] = [int(rel_orb_nb),int(orb_nb),platform_id[platform]]
-
->>>>>>> 211eae4a
 
             # Add global attributes
             ##########################################################
@@ -684,57 +536,6 @@
                     angles_resampled[i * step:new_dim, j * step:new_dim] = angles[i, j]
         return angles_resampled
 
-<<<<<<< HEAD
-=======
-    def rasterizeVectorLayers(self, nx, ny, gmlfile):
-
-        # Open the data source and read in the extent
-        NoData_value = 0
-
-        source_ds = ogr.Open(str(gmlfile))
-        source_layer = source_ds.GetLayer()
-        # Check that gml file contains features
-        if source_layer is None:
-            return False, None, None
-
-        geotransform = self.reference_band.GetGeoTransform()
-        dst_ds = gdal.GetDriverByName('MEM').Create('', nx, ny, 1, gdal.GDT_Byte)
-        dst_rb = dst_ds.GetRasterBand(1)
-        dst_rb.SetNoDataValue(NoData_value)
-        dst_ds.SetGeoTransform(geotransform)
-
-        flag_values = []
-        flag_meanings = []
-        for i in range(0, source_layer.GetFeatureCount()):
-            feat = source_layer.GetFeature(i)
-            # Some SAFE files have their features starting at index 1 instead of 0
-            # (it's the the case for the QT_PARTIALLY_CORRECTED_PIXELS for S2 L2A products)
-            # So try and get the next feature if one is None, if still None, exit
-            if feat is None:
-                feat = source_layer.GetFeature(i+1)
-                if feat is None:
-                    return False, None, None
-            name = feat.GetField('gml_id')
-            source_layer.SetAttributeFilter("gml_id = \'%s\'" % name)
-            if 'OPAQUE' in name:
-                value = int(name.split('.')[-1]) + 1
-            else:
-                value = int(name[-1]) + 1
-            gdal.RasterizeLayer(dst_ds, [1], source_layer, burn_values=[value])
-            flag_values.append(value)
-            flag_meanings.append(name)
-
-        dst_ds.FlushCache()
-        mask_arr = dst_ds.GetRasterBand(1).ReadAsArray()
-        dst_ds = None
-
-        # order flags for easier comparison
-        sorted_pairs = sorted(zip(flag_meanings, flag_values))
-        layer_mask = dict(sorted_pairs)
-
-        return True, layer_mask, mask_arr
-
->>>>>>> 211eae4a
     def genLatLon(self, nx, ny, latlon=True):
         """ Method providing latitude and longitude arrays or projection
             coordinates depending on latlon argument."""
@@ -912,14 +713,6 @@
 
     workdir = pathlib.Path('/home/elodief/Data/NBS')
 
-<<<<<<< HEAD
-    #products = ['S2A_MSIL1C_20201028T102141_N0209_R065_T34WDA_20201028T104239']
-    #products = ['S2A_MSIL1C_20201022T100051_N0202_R122_T35WPU_20201026T035024_DTERRENGDATA']
-=======
-    products = ['S2A_MSIL1C_20201022T100051_N0202_R122_T35WPU_20201026T035024_DTERRENGDATA']
->>>>>>> 211eae4a
-    #products = ['S2B_MSIL2A_20210105T114359_N0214_R123_T30VUK_20210105T125015']
-    #products = ['S2B_MSIL2A_20210413T105619_N0300_R094_T32VMK_20210413T125254']
 
     products = ['S2A_MSIL1C_20201028T102141_N0209_R065_T34WDA_20201028T104239',
                 'S2A_MSIL1C_20201022T100051_N0202_R122_T35WPU_20201026T035024_DTERRENGDATA',
@@ -927,26 +720,13 @@
 
     products = ['S2A_MSIL2A_20210714T105031_N0301_R051_T32VMK_20210714T135226']
 
-    workdir1 = pathlib.Path('/lustre/storeA/users/elodief/NBS_test_data/fix_s2_01')
-    workdir = pathlib.Path('/lustre/storeA/users/elodief/NBS_test_data/fix_s2_11')
-    products = ['S2A_MSIL1C_20201028T102141_N0209_R065_T34WDA_20201028T104239']
-
     for product in products:
 
-<<<<<<< HEAD
         outdir = workdir / 'NBS_test_data' / 'cf18_04' / product
         outdir.parent.mkdir(parents=False, exist_ok=True)
         conversion_object = Sentinel2_reader_and_NetCDF_converter(
             product=product,
             indir=workdir / 'NBS_reference_data' / 'reference_datain_local',
             #indir=workdir / 'NBS_test_data' / 'cf18_01',
-=======
-        outdir = workdir / product
-        outdir.parent.mkdir(parents=False, exist_ok=True)
-        conversion_object = Sentinel2_reader_and_NetCDF_converter(
-            product=product,
-            indir=workdir1 / product,
-            #indir=outdir,
->>>>>>> 211eae4a
             outdir=outdir)
         conversion_object.write_to_NetCDF(outdir, 7)