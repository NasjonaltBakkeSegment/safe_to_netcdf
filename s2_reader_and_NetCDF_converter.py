#!/usr/bin/python3

# Name:          s2_reader_and_NetCDF_converter.py
# Purpose:       Read Sentinel-2 MSI L1C/L2A data from ESA SAFE into a single
#                object with methods for extracting variables, tabels, gml
#                files, etc. as raster layers as well as a method converting
#                the product to netCDF.
#
#                Note: the routine also works for S2 MSI L1C products produced
#                by ESA with Norwegian DEM (*DTERRENGDATA* products).
#
# Author(s):     Trygve Halsne
# Created:
# Modifications:
# Copyright:     (c) Norwegian Meteorological Institute, 2018
#
# Need to use gdal 2.1.1-> to have support of the SAFE reader

import pathlib
import sys
import math
from collections import defaultdict
from datetime import datetime
import lxml.etree as ET
import netCDF4
import numpy as np
import osgeo.ogr as ogr
import osgeo.osr as osr
import pyproj
import scipy.ndimage
from osgeo import gdal
import geopandas as geopd
import safe_to_netcdf.utils as utils
import safe_to_netcdf.constants as cst
import os
import logging
import rasterio
gdal.UseExceptions()


logger = logging.getLogger(__name__)


class Sentinel2_reader_and_NetCDF_converter:
    ''' Class for reading Sentinel-2 MSI L1C/L2A products from SAFE with methods for
        reading auxilary information as e.g. clouds, solar and view angles.
        In addition, it is possible to convert product into NetCDF4/CF (1.6).

        The implemented methods uses standard python libraries as
        gdal(v. > 2.1.1), numpy, lxml etc.

        Keyword arguments:
        SAFE_file -- absolute path to zipped file
        SAFE_outpath -- output storage location for unzipped SAFE product
        '''

    def __init__(self, product, indir, outdir):
        self.product_id = product
        self.input_zip = (indir / product).with_suffix('.zip')
        self.SAFE_dir = (outdir / self.product_id).with_suffix('.SAFE')
        self.processing_level = 'Level-' + self.product_id.split('_')[1][4:6]
        self.xmlFiles = defaultdict(list)
        self.imageFiles = defaultdict(list)
        self.globalAttribs = {}
        self.src = None
        self.t0 = datetime.now()
        self.ncout = None  # NetCDF output file
        self.reference_band = None
        self.dterrengdata = False  # variable saying if products is Norwegian DEM L1C
        self.sunAndViewAngles = defaultdict(list)
        self.vectorInformation = defaultdict(list)
        self.SAFE_structure = None
        self.image_list_dterreng = []
        self.read_ok = True

        self.main()

    def main(self):
        """ Main method for traversing and reading key values from SAFE
            directory.
        """

        # 1) unzip SAFE archive
        utils.uncompress(self)

        # 2) Set some of the global __init__ variables
        utils.initializer(self)

        # 3) Read sun and view angles
        logger.info('Read view and sun angles')
        if not self.dterrengdata:
            currXml = self.xmlFiles['S2_{}_Tile1_Metadata'.format(self.processing_level)]
        else:
            currXml = self.xmlFiles.get('MTD_TL', None)
        if currXml is None:
            logger.error("xml file not found in SAFE directory. Hence exiting")
            self.read_ok = False
            return False
        self.readSunAndViewAngles(currXml)

        # 5) Retrieve SAFE product structure
        # much difficulty afterwards to be able to save this to netCDF
        ##self.SAFE_structure = zipfile.ZipFile(self.input_zip).namelist()
        self.SAFE_structure = self.list_product_structure()

    def write_to_NetCDF(self, nc_outpath, compression_level, chunk_size=(1, 32, 32)):
        """ Method writing output NetCDF product.

        Keyword arguments:
        nc_outpath -- output path where NetCDF file should be stored
        compression_level -- compression level on output NetCDF file (1-9)
        chunk_size -- chunk_size
        """

        logger.info("------------START CONVERSION FROM SAFE TO NETCDF-------------")

        # Status
        logger.info('Creating NetCDF file')
        utils.memory_use(self.t0)

        # Deciding a reference band
        #todo dterreng warning coming from here?
        # yes -> self.src.GetSubDatasets() ok but the gdal.Open does not work
        # add break? how to remove warning from dterr?
        for k, v in self.src.GetSubDatasets():
            if v.find('10m') > 0:
                self.reference_band = gdal.Open(k)

        nx = self.reference_band.RasterXSize  # number of pixels for 10m spatial resolution
        # frequency bands
        ny = self.reference_band.RasterYSize  # number of pixels for 10m spatial resolution
        # frequency bands

        # output filename
        out_netcdf = (nc_outpath / self.product_id).with_suffix('.nc')

        with (netCDF4.Dataset(out_netcdf, 'w', format='NETCDF4')) as ncout:
            ncout.createDimension('time', 0)
            ncout.createDimension('x', nx)
            ncout.createDimension('y', ny)

            utils.create_time(ncout, self.globalAttribs["PRODUCT_START_TIME"])

            # Add projection coordinates
            ##########################################################
            # Status
            logger.info('Adding projection coordinates')
            utils.memory_use(self.t0)

            xnp, ynp = self.genLatLon(nx, ny, latlon=False)  # Assume gcps are on a regular grid

            ncx = ncout.createVariable('x', 'i4', 'x', zlib=True, complevel=compression_level)
            ncx.units = 'm'
            ncx.standard_name = 'projection_x_coordinate'
            ncx[:] = xnp

            ncy = ncout.createVariable('y', 'i4', 'y', zlib=True, complevel=compression_level)
            ncy.units = 'm'
            ncy.standard_name = 'projection_y_coordinate'
            ncy[:] = ynp

            # Add raw measurement layers
            # Currently adding TCI
            # NODATA = 0 (ie. fillvalue) from
            # https://sentinel.esa.int/documents/247904/685211/Sentinel-2-Products-Specification
            # -Document
            ##########################################################
            # Status
            logger.info('Adding frequency bands layers')
            utils.memory_use(self.t0)

            if self.dterrengdata:
                # For DTERR data, gdal fails to properly do the src.GetSubDatasets()
                # so manually read the list of images created beforehand
                images = [[str(i), i.stem] for i in self.image_list_dterreng]
            else:
                images = self.src.GetSubDatasets()
            for k, v in images:
                subdataset = gdal.Open(k)
                subdataset_geotransform = subdataset.GetGeoTransform()
                # True color image (8 bit true color image)
                if ("True color image" in v) or ('TCI' in v):
                    ncout.createDimension('dimension_rgb', subdataset.RasterCount)
                    varout = ncout.createVariable('TCI', 'u1', ('time', 'dimension_rgb', 'y', 'x'),
                                                  fill_value=0, zlib=True, complevel=compression_level)
                    varout.units = "1"
                    varout.grid_mapping = "UTM_projection"
                    varout.long_name = 'TCI RGB from B4, B3 and B2'
                    varout._Unsigned = "true"
                    for i in range(1, subdataset.RasterCount + 1):
                        current_band = subdataset.GetRasterBand(i)
                        band_measurement = current_band.GetVirtualMemArray()
                        varout[0, i - 1, :, :] = band_measurement
                # Reflectance data for each band
                else:
                    for i in range(1, subdataset.RasterCount + 1):
                        current_band = subdataset.GetRasterBand(i)
                        if self.dterrengdata:
                            band_metadata = None
                            varName = cst.s2_bands_aliases[v[-3::]]
                        else:
                            band_metadata = current_band.GetMetadata()
                            varName = band_metadata['BANDNAME']
                        if varName.startswith('B'):
                            varout = ncout.createVariable(varName, np.uint16, ('time', 'y', 'x'), fill_value=0,
                                                          zlib=True, complevel=compression_level)
                            varout.units = "1"
                            varout.grid_mapping = "UTM_projection"
                            if self.processing_level == 'Level-2A':
                                varout.standard_name = 'surface_bidirectional_reflectance'
                            else:
                                varout.standard_name = 'toa_bidirectional_reflectance'
                            varout.long_name = 'Reflectance in band %s' % varName
                            if band_metadata:
                                varout.bandwidth = band_metadata['BANDWIDTH']
                                varout.bandwidth_unit = band_metadata['BANDWIDTH_UNIT']
                                varout.wavelength = band_metadata['WAVELENGTH']
                                varout.wavelength_unit = band_metadata['WAVELENGTH_UNIT']
                                varout.solar_irradiance = band_metadata['SOLAR_IRRADIANCE']
                                varout.solar_irradiance_unit = band_metadata['SOLAR_IRRADIANCE_UNIT']
                            varout._Unsigned = "true"
                            # from DN to reflectance
                            logger.debug((varName, subdataset_geotransform))
                            if subdataset_geotransform[1] != 10:
                                current_size = current_band.XSize
                                band_measurement = scipy.ndimage.zoom(
                                    input=current_band.GetVirtualMemArray(), zoom=nx / current_size,
                                    order=0)
                            else:
                                band_measurement = current_band.GetVirtualMemArray()
                            varout[0, :, :] = band_measurement

            # set grid mapping
            ##########################################################
            source_crs = osr.SpatialReference()
            source_crs.ImportFromWkt(self.reference_band.GetProjection())
            nc_crs = ncout.createVariable('UTM_projection', np.int32)
            nc_crs.latitude_of_projection_origin = source_crs.GetProjParm('latitude_of_origin')
            nc_crs.proj4_string = source_crs.ExportToProj4()
            nc_crs.crs_wkt = source_crs.ExportToWkt()
            nc_crs.semi_major_axis = source_crs.GetSemiMajor()
            nc_crs.scale_factor_at_central_meridian = source_crs.GetProjParm('scale_factor')
            nc_crs.longitude_of_central_meridian = source_crs.GetProjParm('central_meridian')
            nc_crs.grid_mapping_name = source_crs.GetAttrValue('PROJECTION').lower()
            nc_crs.semi_minor_axis = source_crs.GetSemiMinor()
            nc_crs.false_easting = source_crs.GetProjParm('false_easting')
            nc_crs.false_northing = source_crs.GetProjParm('false_northing')
            nc_crs.epsg_code = source_crs.GetAttrValue('AUTHORITY', 1)
            nc_crs.crs_wkt = self.reference_band.GetProjection()

            # Add vector layers
            ##########################################################
            # Status
            logger.info('Adding masks layers')
            utils.memory_use(self.t0)
            gdal_nc_data_types = {'Byte': 'u1', 'UInt16': 'u2'}

            # Old masks format
            for gmlfile in self.xmlFiles.values():
                if gmlfile and gmlfile.suffix == '.gml':
<<<<<<< HEAD
                    self.write_vector(gmlfile, ncout)
=======
                    layer = gmlfile.stem
                    rasterized_ok, layer_mask, mask = self.rasterizeVectorLayers(nx, ny, gmlfile)
                    # build transformer, assuming matching coordinate systems.
                    if rasterized_ok:
                        if layer == "MSK_CLOUDS_B00":
                            layer_name = 'Clouds'
                            comment_name = 'cloud'
                        else:
                            layer_name = layer
                            comment_name = 'vector'
                        varout = ncout.createVariable(layer_name, 'i1', ('time', 'y', 'x'), fill_value=-1,
                                                      zlib=True, complevel=compression_level)
                        varout.long_name = f"{layer_name} mask 10m resolution"
                        varout.comment = f"Rasterized {comment_name} information."
                        if not self.processing_level == 'Level-2A':
                             varout.coordinates = "lat lon"
                        varout.grid_mapping = "UTM_projection"
                        varout.flag_values = np.array(list(layer_mask.values()), dtype=np.int8)
                        varout.flag_meanings = ' '.join(
                            [key.replace('-', '_') for key in list(layer_mask.keys())])
                        varout[0, :] = mask
>>>>>>> aeca5ca1

            # Add mask information, new jp2 format
            for k, v in self.imageFiles.items():
                if v.suffix == '.jp2' and (v.stem.startswith('MSK_DETFOO') or v.stem.startswith('MSK_CLASSI')):
                    utils.memory_use(self.t0)
                    logger.debug((k, v))
                    # Read and resample image to 10m resolution
                    src = rasterio.open(v)
                    upscale_factor = nx / src.shape[1]
                    img = src.read(out_shape=(src.count,
                        int(src.height * upscale_factor), int(src.width * upscale_factor)),
                        resampling=rasterio.enums.Resampling.bilinear)
                    # Several masks per file
                    for i in src.indexes:
                        dataType = src.dtypes[i-1]
                        if v.stem.startswith('MSK_CLASSI'):
                            masks = ['OPAQUE', 'CIRRUS', 'SNOW']
                            comment = ['Bit is 1 when pixel is OPAQUE', 'Bit is 1 when pixel is CIRRUS', 'Bit is 1 when pixel is SNOW/ICE']
                        elif v.stem.startswith('MSK_DETFOO'):
                            masks = ['DETECTOR FOOTPRINT']
                            comment = ['4 bits to encode the 12 detectors']
                        elif v.stem.startswith('MSK_QUALIT'):
                            masks = ['ANC_LOST', 'ANC_DEG', 'MSI_LOST', 'MSI_DEG', 'QT_DEFECTIVE_PIXELS', 'QT_NODATA_PIXELS', 'QT_PARTIALLY_CORRECTED_PIXELS', 'QT_SATURATED_PIXELS']
                            comment = ['Bit is 1 when pixel is ANC data lost', 'Bit is 1 when pixel is ANC data degraded',
                                       'Bit is 1 when pixel is MSI data lost', 'Bit is 1 when pixel is MSI data degraded',
                                       'Bit is 1 when pixel is defective', 'Bit is 1 when pixel is NO_DATA',
                                       'Bit is 1 when pixel is PARTIALLY_CORRECTED', 'Bit is 1 when pixel is saturated at L1A or L1B']
                        else:
                           continue
                        varout = ncout.createVariable('_'.join([v.stem, masks[i-1]]), dataType, ('time', 'y', 'x'), fill_value=0,
                                                  zlib=True, complevel=compression_level, chunksizes=chunk_size)
                        # varout.coordinates = "lat lon" ;
                        varout.grid_mapping = "UTM_projection"
                        varout.long_name = f'{masks[i-1]} from {k}'
                        varout.comment = comment[i-1]
                        varout[0, :, :] = img[i-1, :, :]
                        if not self.processing_level == 'Level-2A':
                            varout.coordinates = "lat lon"

            # Add Level-2A layers
            ##########################################################
            # Status
            if self.processing_level == 'Level-2A':
                logger.info('Adding Level-2A specific layers')
                utils.memory_use(self.t0)
                gdal_nc_data_types = {'Byte': 'u1', 'UInt16': 'u2'}
                l2a_kv = {}
                for layer in cst.s2_l2a_layers:
                    for k, v in self.imageFiles.items():
                        if layer in k:
                            l2a_kv[k] = cst.s2_l2a_layers[k]
                        elif layer in str(v):
                            logger.debug((layer, str(v), k))
                            l2a_kv[k] = cst.s2_l2a_layers[layer]

                for k, v in l2a_kv.items():
                    logger.debug((k, v))
                    varName, longName = v.split(',')
                    SourceDS = gdal.Open(str(self.imageFiles[k]), gdal.GA_ReadOnly)
                    if SourceDS.RasterCount > 1:
                        logger.info("Raster data contains more than one layer")
                    NDV = SourceDS.GetRasterBand(1).GetNoDataValue()
                    xsize = SourceDS.RasterXSize
                    ysize = SourceDS.RasterYSize
                    GeoT = SourceDS.GetGeoTransform()
                    DataType = gdal_nc_data_types[
                        gdal.GetDataTypeName(SourceDS.GetRasterBand(1).DataType)]
                    varout = ncout.createVariable(varName, DataType, ('time', 'y', 'x'), fill_value=0,
                                                  zlib=True, complevel=compression_level, chunksizes=chunk_size)
                    varout.grid_mapping = "UTM_projection"
                    varout.long_name = longName
                    if varName == "SCL":
                        varout.flag_values = np.array(list(
                            cst.s2_scene_classification_flags.values()),
                                                      dtype=np.int8)
                        varout.flag_meanings = ' '.join(
                            [key for key in list(cst.s2_scene_classification_flags.keys())])

                    if GeoT[1] != 10:
                        raster_data = scipy.ndimage.zoom(input=SourceDS.GetVirtualMemArray(),
                                                         zoom=nx / xsize, order=0)
                    else:
                        raster_data = SourceDS.GetVirtualMemArray()
                    varout[0, :] = raster_data

            # Add sun and view angles
            ##########################################################
            # Status
            logger.info('Adding sun and view angles')
            utils.memory_use(self.t0)

            counter = 1
            for k, v in list(self.sunAndViewAngles.items()):
                logger.debug(("Handeling %i of %i" % (counter, len(self.sunAndViewAngles))))
                angle_step = int(math.ceil(nx / float(v.shape[0])))

                resampled_angles = self.resample_angles(v, nx, v.shape[0], v.shape[1], angle_step,
                                                        type=np.float32)

                varout = ncout.createVariable(k, np.float32, ('time', 'y', 'x'), fill_value=netCDF4.default_fillvals['f4'],
                                                  zlib=True, complevel=compression_level)
                varout.units = 'degree'
                if 'sun' in k:
                    varout.long_name = 'Solar %s angle' % k.split('_')[-1]
                else:
                    varout.long_name = 'Viewing incidence %s angle' % k.split('_')[1]
                varout.grid_mapping = "UTM_projection"
                varout.comment = '1 to 1 with original 22x22 resolution'
                varout[0, :, :] = resampled_angles
                counter += 1

            # Add xml files as character values see:
            # https://stackoverflow.com/questions/37079883/string-handling-in-python-netcdf4
            ##########################################################
            # Status
            logger.info('Adding XML files as character variables')
            utils.memory_use(self.t0)

            for k, xmlfile in self.xmlFiles.items():
                if xmlfile and xmlfile.suffix == '.xml':
                        xmlString = self.xmlToString(xmlfile)

                        if xmlString:
                            dim_name = str('dimension_' + k.replace('-', '_'))
                            ncout.createDimension(dim_name, len(xmlString))
                            msg_var = ncout.createVariable(k.replace('-', '_'), 'S1', dim_name)
                            msg_var.long_name = str("SAFE xml file: " + k)
                            msg_var.comment = "Original SAFE xml file added as character values."
                            # todo DeprecationWarning: tostring() is deprecated. Use tobytes()
                            # instead.
                            msg_var[:] = netCDF4.stringtochar(np.array([xmlString], 'S'))

            # Add SAFE product structure as character values
            ##########################################################
            # Status
            logger.info('Adding SAFE product structure as character variable')
            if self.SAFE_structure:
                dim_name = str('dimension_SAFE_structure')
                ncout.createDimension(dim_name, len(self.SAFE_structure))
                msg_var = ncout.createVariable("SAFE_structure", 'S1', dim_name)
                msg_var.comment = "Original SAFE product structure xml file as character values."
                msg_var.long_name = "Original SAFE product structure."
                msg_var[:] = netCDF4.stringtochar(np.array([self.SAFE_structure], 'S'))

<<<<<<< HEAD
            # Add orbit specific data
            ##########################################################
            # Status
            print('\nAdding satellite orbit specific data')
            utils.memory_use(self.t0)

            root = utils.xml_read(self.mainXML)
            if not self.dterrengdata:
                self.globalAttribs['orbitNumber'] = root.find('.//safe:orbitNumber',
                                                              namespaces=root.nsmap).text
            else:
                self.globalAttribs['orbitNumber'] = root.find('.//SENSING_ORBIT_NUMBER').text

            ncout.createDimension('orbit_dim', 3)
            nc_orb = ncout.createVariable('orbit_data', np.int32, ('time', 'orbit_dim'))
            rel_orb_nb = self.globalAttribs['DATATAKE_1_SENSING_ORBIT_NUMBER']
            orb_nb = self.globalAttribs['orbitNumber']
            orb_dir = self.globalAttribs['DATATAKE_1_SENSING_ORBIT_DIRECTION']
            platform = self.globalAttribs['DATATAKE_1_SPACECRAFT_NAME']

            nc_orb.relativeOrbitNumber = rel_orb_nb
            nc_orb.orbitNumber = orb_nb
            nc_orb.orbitDirection = orb_dir
            nc_orb.platform = platform
            nc_orb.description = "Values structured as [relative orbit number, orbit number, " \
                                 "platform]. platform corresponds to 0:Sentinel-2A, 1:Sentinel-2B.."
=======
            if self.processing_level == 'Level-2A':
                # Add orbit specific data
                ##########################################################
                # Status
                logger.info('Adding satellite orbit specific data')

                platform_id = {"Sentinel-2A":0, "Sentinel-2B":1,
                               "Sentinel-2C":2,"Sentinel-2D":3,}
                #orb_dir_id = {"DESCENDING":0, "":1,
                #print(self.xmlFiles)

                #if self.xmlFiles['manifest']:
                #tree = ET.parse(self.SAFE_dir+'/manifest.safe')
                tree = ET.parse(str(self.SAFE_dir/'manifest.safe'))
                root = tree.getroot()
                self.globalAttribs['orbitNumber'] = root.find('.//safe:orbitNumber',namespaces=root.nsmap).text

                dim_orb = ncout.createDimension('orbit_dim',3)
                nc_orb = ncout.createVariable('orbit_data',np.int32,('time','orbit_dim'))
                rel_orb_nb = self.globalAttribs['DATATAKE_1_SENSING_ORBIT_NUMBER']
                orb_nb = root.find('.//safe:orbitNumber',namespaces=root.nsmap).text
                orb_dir = self.globalAttribs['DATATAKE_1_SENSING_ORBIT_DIRECTION']
                platform = self.globalAttribs['DATATAKE_1_SPACECRAFT_NAME']

                nc_orb.relativeOrbitNumber = rel_orb_nb
                nc_orb.orbitNumber = orb_nb
                nc_orb.orbitDirection = orb_dir
                nc_orb.platform = platform
                nc_orb.description = "Values structured as [relative orbit number, orbit number, platform]. platform corresponds to 0:Sentinel-2A, 1:Sentinel-2B.."

                nc_orb[0,:] = [int(rel_orb_nb),int(orb_nb),platform_id[platform]]
>>>>>>> aeca5ca1

            nc_orb[0, :] = [int(rel_orb_nb), int(orb_nb), cst.platform_id[platform]]

            # Add global attributes
            ##########################################################
            # Status
            logger.info('Adding global attributes')
            utils.memory_use(self.t0)

            nowstr = self.t0.strftime("%Y-%m-%dT%H:%M:%SZ")
            ncout.title = 'Sentinel-2 {} data'.format(self.processing_level)
            ncout.netcdf4_version_id = netCDF4.__netcdf4libversion__
            ncout.file_creation_date = nowstr

            self.globalAttribs[
                'summary'] = 'Sentinel-2 Multi-Spectral Instrument {} product.'.format(
                self.processing_level)
            self.globalAttribs[
                'keywords'] = '[Earth Science, Atmosphere, Atmospheric radiation, Reflectance]'
            self.globalAttribs['keywords_vocabulary'] = "GCMD Science Keywords"
            self.globalAttribs['institution'] = "Norwegian Meteorological Institute"
            self.globalAttribs['history'] = nowstr + ". Converted from SAFE to NetCDF by NBS team."
            self.globalAttribs['source'] = "surface observation"
            self.globalAttribs['relativeOrbitNumber'] = self.globalAttribs.pop(
                'DATATAKE_1_SENSING_ORBIT_NUMBER')
            self.globalAttribs['Conventions'] = "CF-1.8"
            ncout.setncatts(self.globalAttribs)
            ncout.sync()

            # Status
            logger.info('Finished.')
            utils.memory_use(self.t0)

        return out_netcdf.is_file()

    def xmlToString(self, xmlfile):
        """ Method for reading XML files returning the entire file as single
            string.
        """
        if not xmlfile.is_file():
            logger.error(('Error: Can\'t find xmlfile %s' % (xmlfile)))
            return False
        try:
            parser = ET.XMLParser(recover=True)
            tree = ET.parse(str(xmlfile), parser)
            return ET.tostring(tree)
        except:
            logger.info(("Could not parse %s as xmlFile. Try to open regularly." % xmlfile))
            with open(xmlfile, 'r') as infile:
                text = infile.read()
            if text:
                return text
            else:
                logger.error(("Could not parse %s. Something wrong with file." % xmlfile))
                return False

    def readSunAndViewAngles(self, xmlfile):
        """ Method for reading sun and view angles from Sentinel-2
            annotation files.
        """

        root = utils.xml_read(xmlfile)

        angles_view_list = root.findall('.//Tile_Angles')[0]
        angle_step = float(root.findall('.//COL_STEP')[0].text)  # m
        col_step = float(root.findall('.//ROW_STEP')[0].text)  # m
        nx = int(root.xpath(str(
            '//n1:{}_Tile_ID/n1:Geometric_Info/Tile_Geocoding/Size[@resolution=10]/NROWS'.format(
                self.processing_level)), namespaces=root.nsmap)[0].text)  # nb of rows
        ny = int(root.xpath(str(
            '//n1:{}_Tile_ID/n1:Geometric_Info/Tile_Geocoding/Size[@resolution=10]/NCOLS'.format(
                self.processing_level)), namespaces=root.nsmap)[0].text)  # nb of columns
        spatial_resolution = 10

        angle_len = int(math.ceil(nx * spatial_resolution / angle_step))
        sun_zenith = np.zeros((angle_len, angle_len), dtype=np.float32)
        sun_azimuth = np.zeros((angle_len, angle_len), dtype=np.float32)
        angle_step = int(math.ceil(nx / float(angle_len)))
        incidence_angles_list = angles_view_list.findall('Viewing_Incidence_Angles_Grids')

        # Sun angles
        for angle in angles_view_list.find('Sun_Angles_Grid'):
            # print('\t',angle.tag)
            counter_entry = 0
            values_list = angle.find('Values_List')
            for value_entry in values_list[0:-1]:
                if angle.tag == 'Zenith':
                    tmp_sun = np.array([float(i) for i in value_entry.text.split()])[0:-1]
                    sun_zenith[counter_entry, :] = tmp_sun
                    counter_entry += 1
                if angle.tag == 'Azimuth':
                    tmp_sun = np.array([float(i) for i in value_entry.text.split()])[0:-1]
                    sun_azimuth[counter_entry, :] = tmp_sun
                    counter_entry += 1

        self.sunAndViewAngles['sun_zenith'] = sun_zenith
        self.sunAndViewAngles['sun_azimuth'] = sun_azimuth

        # View angles
        counter_angle = 0
        for BANDID in np.array(list(cst.s2_bands_order.keys())):
            tmp_view_zenith = np.zeros((angle_len, angle_len), dtype=np.float32)
            tmp_view_azimuth = np.zeros((angle_len, angle_len), dtype=np.float32)
            tmp_view_zenith[:] = np.nan
            tmp_view_azimuth[:] = np.nan
            for incidence_angles in incidence_angles_list:
                if int(incidence_angles.attrib['bandId']) == BANDID:
                    # print('\t',incidence_angles.attrib)
                    for angle in incidence_angles:
                        values_list = angle.find('Values_List')
                        counter_entry = 0
                        for value_entry in values_list[0:-1]:
                            if angle.tag == 'Zenith':
                                tmp_angle = np.array([float(i) for i in value_entry.text.split()])[
                                            0:-1]
                                tmp_view_zenith[counter_entry, np.isnan(tmp_angle) == False] = \
                                tmp_angle[np.isnan(tmp_angle) == False]
                                counter_entry += 1
                            if angle.tag == 'Azimuth':
                                tmp_angle = np.array([float(i) for i in value_entry.text.split()])[
                                            0:-1]
                                tmp_view_azimuth[counter_entry, np.isnan(tmp_angle) == False] = \
                                tmp_angle[np.isnan(tmp_angle) == False]
                                counter_entry += 1
                    counter_angle += 1
                self.sunAndViewAngles[
                    str('view_zenith_' + cst.s2_bands_order[BANDID])] = tmp_view_zenith
                self.sunAndViewAngles[
                    str('view_azimuth_' + cst.s2_bands_order[BANDID])] = tmp_view_azimuth

    def resample_angles(self, angles, new_dim, angles_length, angles_height, step, type=np.float32):
        ''' Resample angles to get 1-1 with original output.
            angles: numpy array
            new_dim: new dimension (one number, assumes quadratic)
            angles_length: nb. columns in angles array
            angles_height: nb. rows in angles array
            step: stepsize for new dimension
            type: numpy dtype. float32 default
            '''
        angles_resampled = np.zeros((new_dim, new_dim), dtype=type)
        for i in range(angles_length):
            for j in range(angles_height):
                if not i == angles_length - 1 and not j == angles_height - 1:
                    angles_resampled[i * step:i * step + step, j * step:j * step + step] = angles[
                        i, j]
                else:
                    angles_resampled[i * step:new_dim, j * step:new_dim] = angles[i, j]
        return angles_resampled

    def genLatLon(self, nx, ny, latlon=True):
        """ Method providing latitude and longitude arrays or projection
            coordinates depending on latlon argument."""

        ulx, xres, xskew, uly, yskew, yres = self.reference_band.GetGeoTransform()  # ulx - upper
        # left x, uly - upper left y

        # x and y in UTM coordinates
        xnp = np.arange(nx) * xres + ulx
        ynp = np.arange(ny) * yres + uly

        if not latlon:
            return xnp, ynp

        # Generate coordinate mesh (UTM) Correct lat lon for center pixel
        indices = np.indices((nx, ny), dtype=np.int32)
        xp = np.int32(ulx + (xres * 0.5)) + indices[1] * np.int32(xres) + indices[1] * np.int32(
            xskew)
        yp = np.int32(uly - (yres * 0.5)) + indices[0] * np.int32(yres) + indices[0] * np.int32(
            yskew)

        source = osr.SpatialReference()
        source.ImportFromWkt(self.reference_band.GetProjection())
        target = osr.SpatialReference()
        # target.ImportFromEPSG(4326)
        target.ImportFromProj4('+proj=longlat +ellps=WGS84')

        current_projection = pyproj.Proj(source.ExportToProj4())
        target_projection = pyproj.Proj(target.ExportToProj4())
        target2 = current_projection.to_latlong()

        longitude, latitude = pyproj.transform(current_projection, target_projection, xp, yp)

        return latitude, longitude

    def list_product_structure(self):
        """ Traverse SAFE file structure (or any file structure) and
            creates a xml file containing the file structure.

            Returns a string representation of the xml file."""

        startpath = str(self.SAFE_dir)

        root_path = startpath.split('/')[-1]
        ET_root = ET.Element(root_path)
        # Create dictionary that contains all elements
        elements = {root_path: ET_root}

        # Iterate throgh the file structure
        for root, dirs, files in os.walk(startpath):
            level = root.replace(startpath, '').count(os.sep)
            current_xpath = str('/' + root_path + root.replace(startpath, ''))
            current_path = root.replace(startpath, '')

            # Create all folder elements
            if dirs:
                for dir in dirs:
                    element = ET.SubElement(elements[current_xpath.strip('/')], dir)
                    elements[str(current_xpath.strip('/') + '/' + dir)] = element
            # Add all files in the correct folder
            for f in files:
                sub_element = ET.SubElement(elements[current_xpath.strip('/')], 'file')
                sub_element.text = f

        return ET.tostring(ET_root)

    def write_vector(self, vectorfile, ncfile):
        """

        Write content of a shapefile in netcdf - following CF 1.8 convention
        Input file can be: any vector-based spatial data (including shape, gml, geojson, ...).
        Input data can be: polygon(s) with no holes.

        Args:
            vectorfile [pathlib.Path]: input vector file
            ncfile     [pathlib.Path]: output nc file, already existing and open for writing
        Returns: N/A

        """

        # -------------------------------
        #    Read input information
        # -------------------------------

        # Read data from vector file. Exits if no data found.
        try:
            src = geopd.read_file(vectorfile)
        except ValueError:
            print(f'No data in {vectorfile}')
            return

        # - nb of shapes within file
        nGeometries = src.shape[0]

        # - list of nodes for each shape
        nodes = src['geometry'].apply(lambda x: x.exterior.coords)

        # - nb of nodes for each shape
        nNodesPerGeom = [len(x) for x in nodes]

        # - x, y, z coordinates for each node of each shape
        flat_nodes = [y for x in nodes for y in x]
        try:
            x, y = zip(*flat_nodes)
        except ValueError:
            x, y, z = zip(*flat_nodes)

        # Variable name in output nc file
        name = vectorfile.stem
        if name == "MSK_CLOUDS_B00":
            name = 'Clouds'

        # Read actual vector information
        flags = src.gml_id
        if name == "Clouds":
            geom_values = flags.apply(lambda x: int(x.split('.')[-1]) + 1)
        else:
            geom_values = flags.apply(lambda x: int(x[-1]) + 1)

        # -------------------------------
        #    Write to nc file
        # -------------------------------

        # Write shape data in specific group
        #shapes = ncfile.createGroup('masks')

        # Add new dimensions
        ncfile.createDimension(f'instance_{name}', nGeometries)
        ncfile.createDimension(f'node_{name}', sum(nNodesPerGeom))

        # Add new variables:

        # - geometry container
        geom = ncfile.createVariable(f'geometry_container_{name}', 'i4')
        geom.geometry_type = "polygon"
        geom.node_count = f'node_count_{name}'
        geom.node_coordinates = f'x_node_{name} y_node_{name}'    # variables containing spatial
        geom.grid_mapping = "UTM_projection"

        # - node count
        nodecount = ncfile.createVariable(f'node_count_{name}', 'i4', f'instance_{name}')
        nodecount.long_name = "count of coordinates in each instance geometry"
        nodecount[:] = nNodesPerGeom

        # - y coordinates
        ncynode = ncfile.createVariable(f'y_node_{name}', 'i4', f'node_{name}', zlib=True)
        ncynode.units = 'm'
        ncynode.standard_name = 'projection_y_coordinate'
        ncynode.axis = 'Y'
        ncynode[:] = y

        # - x coordinates
        #todo: check what standard_name should those have?
        # is it ok to have several x y coordinates?
        ncxnode = ncfile.createVariable(f'x_node_{name}', 'i4', f'node_{name}', zlib=True)
        ncxnode.units = 'm'
        ncxnode.standard_name = 'projection_x_coordinate'
        ncxnode.axis = 'X'
        ncxnode[:] = x

        # - vector information
        varout = ncfile.createVariable(name, 'byte', ('time', f'instance_{name}'))
        # todo: add a comment? before it was "Rasterized vector information."
        varout.long_name = f"{name} mask 10m resolution"
        varout.grid_mapping = "UTM_projection"
        varout.geometry = f'geometry_container_{name}'
        varout.flag_values = geom_values.values.astype('b')
        varout.flag_meanings = ' '.join(flags)
        varout[0, :] = geom_values

        return


if __name__ == '__main__':


<<<<<<< HEAD
    # Reference S2 products
    products = ['S2A_MSIL1C_20201028T102141_N0209_R065_T34WDA_20201028T104239',
                'S2A_MSIL1C_20201022T100051_N0202_R122_T35WPU_20201026T035024_DTERRENGDATA',
                'S2A_MSIL2A_20210714T105031_N0301_R051_T32VMK_20210714T135226']

    products = ['S2A_MSIL1C_20201022T100051_N0202_R122_T35WPU_20201026T035024_DTERRENGDATA']
=======
    # Log to console
    logger = logging.getLogger()
    logger.setLevel(logging.DEBUG)
    log_info = logging.StreamHandler(sys.stdout)
    log_info.setFormatter(logging.Formatter('%(asctime)s - %(name)s - %(levelname)s - %(message)s'))
    logger.addHandler(log_info)

    workdir = pathlib.Path('/lustre/storeB/project/NBS2/sentinel/production/NorwAREA/netCDFNBS_work/test_environment/test_s2_N0400_updated')
    #workdir = pathlib.Path('/lustre/storeA/users/elodief/NBS_test_data/fix_s2_11')

    products = [
        'S2B_MSIL1C_20211010T105859_N0301_R094_T29QND_20211010T131714',
        'S2B_MSIL1C_20211010T105859_N7990_R094_T29QND_20211117T185835',
        'S2B_MSIL2A_20211010T105859_N0301_R094_T29QND_20211010T141305',
        'S2B_MSIL2A_20211010T105859_N7990_R094_T29QND_20211117T202959']

    ##products =['S2B_MSIL1C_20210517T103619_N7990_R008_T30QVE_20210929T075738', 'S2B_MSIL2A_20210517T103619_N7990_R008_T30QVE_20211004T113819']
>>>>>>> aeca5ca1

    for product in products:

        outdir = workdir / 'NBS_test_data' / 'cf18_04' / product
        outdir.parent.mkdir(parents=False, exist_ok=True)
        conversion_object = Sentinel2_reader_and_NetCDF_converter(
            product=product,
<<<<<<< HEAD
            indir=workdir / 'NBS_reference_data' / 'reference_datain_local',
            #indir=workdir / 'NBS_test_data' / 'cf18_01',
=======
            indir=workdir / product,
>>>>>>> aeca5ca1
            outdir=outdir)
        conversion_object.write_to_NetCDF(outdir, 7)


<|MERGE_RESOLUTION|>--- conflicted
+++ resolved
@@ -258,31 +258,7 @@
             # Old masks format
             for gmlfile in self.xmlFiles.values():
                 if gmlfile and gmlfile.suffix == '.gml':
-<<<<<<< HEAD
                     self.write_vector(gmlfile, ncout)
-=======
-                    layer = gmlfile.stem
-                    rasterized_ok, layer_mask, mask = self.rasterizeVectorLayers(nx, ny, gmlfile)
-                    # build transformer, assuming matching coordinate systems.
-                    if rasterized_ok:
-                        if layer == "MSK_CLOUDS_B00":
-                            layer_name = 'Clouds'
-                            comment_name = 'cloud'
-                        else:
-                            layer_name = layer
-                            comment_name = 'vector'
-                        varout = ncout.createVariable(layer_name, 'i1', ('time', 'y', 'x'), fill_value=-1,
-                                                      zlib=True, complevel=compression_level)
-                        varout.long_name = f"{layer_name} mask 10m resolution"
-                        varout.comment = f"Rasterized {comment_name} information."
-                        if not self.processing_level == 'Level-2A':
-                             varout.coordinates = "lat lon"
-                        varout.grid_mapping = "UTM_projection"
-                        varout.flag_values = np.array(list(layer_mask.values()), dtype=np.int8)
-                        varout.flag_meanings = ' '.join(
-                            [key.replace('-', '_') for key in list(layer_mask.keys())])
-                        varout[0, :] = mask
->>>>>>> aeca5ca1
 
             # Add mask information, new jp2 format
             for k, v in self.imageFiles.items():
@@ -427,7 +403,6 @@
                 msg_var.long_name = "Original SAFE product structure."
                 msg_var[:] = netCDF4.stringtochar(np.array([self.SAFE_structure], 'S'))
 
-<<<<<<< HEAD
             # Add orbit specific data
             ##########################################################
             # Status
@@ -454,40 +429,6 @@
             nc_orb.platform = platform
             nc_orb.description = "Values structured as [relative orbit number, orbit number, " \
                                  "platform]. platform corresponds to 0:Sentinel-2A, 1:Sentinel-2B.."
-=======
-            if self.processing_level == 'Level-2A':
-                # Add orbit specific data
-                ##########################################################
-                # Status
-                logger.info('Adding satellite orbit specific data')
-
-                platform_id = {"Sentinel-2A":0, "Sentinel-2B":1,
-                               "Sentinel-2C":2,"Sentinel-2D":3,}
-                #orb_dir_id = {"DESCENDING":0, "":1,
-                #print(self.xmlFiles)
-
-                #if self.xmlFiles['manifest']:
-                #tree = ET.parse(self.SAFE_dir+'/manifest.safe')
-                tree = ET.parse(str(self.SAFE_dir/'manifest.safe'))
-                root = tree.getroot()
-                self.globalAttribs['orbitNumber'] = root.find('.//safe:orbitNumber',namespaces=root.nsmap).text
-
-                dim_orb = ncout.createDimension('orbit_dim',3)
-                nc_orb = ncout.createVariable('orbit_data',np.int32,('time','orbit_dim'))
-                rel_orb_nb = self.globalAttribs['DATATAKE_1_SENSING_ORBIT_NUMBER']
-                orb_nb = root.find('.//safe:orbitNumber',namespaces=root.nsmap).text
-                orb_dir = self.globalAttribs['DATATAKE_1_SENSING_ORBIT_DIRECTION']
-                platform = self.globalAttribs['DATATAKE_1_SPACECRAFT_NAME']
-
-                nc_orb.relativeOrbitNumber = rel_orb_nb
-                nc_orb.orbitNumber = orb_nb
-                nc_orb.orbitDirection = orb_dir
-                nc_orb.platform = platform
-                nc_orb.description = "Values structured as [relative orbit number, orbit number, platform]. platform corresponds to 0:Sentinel-2A, 1:Sentinel-2B.."
-
-                nc_orb[0,:] = [int(rel_orb_nb),int(orb_nb),platform_id[platform]]
->>>>>>> aeca5ca1
-
             nc_orb[0, :] = [int(rel_orb_nb), int(orb_nb), cst.platform_id[platform]]
 
             # Add global attributes
@@ -812,14 +753,6 @@
 if __name__ == '__main__':
 
 
-<<<<<<< HEAD
-    # Reference S2 products
-    products = ['S2A_MSIL1C_20201028T102141_N0209_R065_T34WDA_20201028T104239',
-                'S2A_MSIL1C_20201022T100051_N0202_R122_T35WPU_20201026T035024_DTERRENGDATA',
-                'S2A_MSIL2A_20210714T105031_N0301_R051_T32VMK_20210714T135226']
-
-    products = ['S2A_MSIL1C_20201022T100051_N0202_R122_T35WPU_20201026T035024_DTERRENGDATA']
-=======
     # Log to console
     logger = logging.getLogger()
     logger.setLevel(logging.DEBUG)
@@ -837,7 +770,6 @@
         'S2B_MSIL2A_20211010T105859_N7990_R094_T29QND_20211117T202959']
 
     ##products =['S2B_MSIL1C_20210517T103619_N7990_R008_T30QVE_20210929T075738', 'S2B_MSIL2A_20210517T103619_N7990_R008_T30QVE_20211004T113819']
->>>>>>> aeca5ca1
 
     for product in products:
 
@@ -845,12 +777,7 @@
         outdir.parent.mkdir(parents=False, exist_ok=True)
         conversion_object = Sentinel2_reader_and_NetCDF_converter(
             product=product,
-<<<<<<< HEAD
-            indir=workdir / 'NBS_reference_data' / 'reference_datain_local',
-            #indir=workdir / 'NBS_test_data' / 'cf18_01',
-=======
             indir=workdir / product,
->>>>>>> aeca5ca1
             outdir=outdir)
         conversion_object.write_to_NetCDF(outdir, 7)
 
