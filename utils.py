--- conflicted
+++ resolved
@@ -5,7 +5,6 @@
 import pathlib
 import lxml.etree as ET
 import datetime as dt
-import pytz
 import resource
 from osgeo import gdal
 import subprocess as sp
@@ -13,7 +12,6 @@
 import logging
 import yaml
 from pkg_resources import resource_string
-import uuid
 import shapely.wkt, shapely.ops
 
 logger = logging.getLogger(__name__)
@@ -45,11 +43,7 @@
     """
     logger.debug(f"Memory usage so far: "
           f"{float(resource.getrusage(resource.RUSAGE_SELF).ru_maxrss) / 1000000} Gb")
-<<<<<<< HEAD
-    logger.debug(dt.datetime.now(tz=pytz.utc) - start_time)
-=======
     logger.debug(dt.datetime.now(dt.timezone.utc) - start_time)
->>>>>>> e3fd9c31
 
 
 def seconds_from_ref(t, t_ref):
@@ -228,16 +222,6 @@
     self.mainXML = xmlFile
     return True
 
-<<<<<<< HEAD
-# Add function to clean work files?
-
-def get_key(my_dict,val):
-    for key, value in my_dict.items():
-         if val == value:
-             return key
- 
-    return "There is no such Key"
-=======
 
 def read_yaml(file):
     """
@@ -333,4 +317,11 @@
         self.globalAttribs['collection'] += ',SIOS'
 
     return
->>>>>>> e3fd9c31
+
+
+def get_key(my_dict,val):
+    for key, value in my_dict.items():
+         if val == value:
+             return key
+
+    return "There is no such Key"